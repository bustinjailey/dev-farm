--- conflicted
+++ resolved
@@ -779,7 +779,6 @@
         grid-template-columns: 1fr;
       }
 
-<<<<<<< HEAD
       .ai-input-container {
         flex-direction: column;
       }
@@ -788,7 +787,6 @@
       .ai-output {
         font-size: 11px;
         max-height: 200px;
-=======
       /* Mobile-responsive status rows */
       .status-row {
         flex-direction: column;
@@ -827,7 +825,6 @@
 
       .version-sha {
         padding: 3px 8px;
->>>>>>> be1cb583
       }
     }
   </style>
